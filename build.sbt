name := "couchbasestreamswrapper"

organization := "io.dronekit"

<<<<<<< HEAD
version := "2.3.1"
=======
version := "2.4.1"
>>>>>>> 1d068e18

scalaVersion := "2.11.8"

scalacOptions := Seq("-unchecked", "-deprecation", "-encoding", "utf8", "-feature", "-language:postfixOps")

resolvers += "Artifactory" at "https://dronekit.artifactoryonline.com/dronekit/libs-snapshot-local/"

credentials += Credentials(Path.userHome / ".sbt" / ".credentials")

isSnapshot := true

publishTo := {
  val artifactory = "https://dronekit.artifactoryonline.com/"
  if (isSnapshot.value)
    Some("snapshots" at artifactory + s"dronekit/libs-snapshot-local;build.timestamp=${new java.util.Date().getTime}")
  else
    Some("snapshots" at artifactory + "dronekit/libs-release-local")
}

libraryDependencies ++= {
  val scalaTestV = "2.2.6"
  val akkaV = "2.4.4"
  Seq(
    "com.typesafe.akka" %% "akka-stream" % akkaV,
    "com.typesafe.akka" %% "akka-stream-testkit" % akkaV,
    "io.spray" %%  "spray-json" % "1.3.2",
    "ch.qos.logback" % "logback-classic" % "1.1.3",
    "com.typesafe.scala-logging" %% "scala-logging" % "3.1.0",
    "com.couchbase.client" % "java-client" % "2.2.6",
    "io.reactivex" % "rxjava-reactive-streams" % "1.0.1",
    "io.reactivex" %% "rxscala" % "0.26.1",
    "joda-time" % "joda-time" % "2.9.1",
    "org.scalatest" %% "scalatest" % scalaTestV % "test"
  )
}<|MERGE_RESOLUTION|>--- conflicted
+++ resolved
@@ -2,11 +2,7 @@
 
 organization := "io.dronekit"
 
-<<<<<<< HEAD
-version := "2.3.1"
-=======
-version := "2.4.1"
->>>>>>> 1d068e18
+version := "2.4.2"
 
 scalaVersion := "2.11.8"
 
