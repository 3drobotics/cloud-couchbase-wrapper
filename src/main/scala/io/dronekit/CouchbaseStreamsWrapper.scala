package io.dronekit

/**
 * Created by Jason Martens <jason.martens@3drobotics.com> on 9/16/15.
 *
 */
import java.util.NoSuchElementException

import akka.stream.ActorMaterializer
import akka.stream.scaladsl.{Sink, Source}
import com.couchbase.client.java.CouchbaseCluster
import com.couchbase.client.java.document.json.JsonArray
import com.couchbase.client.java.document.{JsonDocument, RawJsonDocument}
import com.couchbase.client.java.env.DefaultCouchbaseEnvironment
import com.couchbase.client.java.view.{AsyncViewRow, Stale, ViewQuery}
import rx.RxReactiveStreams
import rx.lang.scala.JavaConversions.{toJavaObservable, toScalaObservable}
import rx.lang.scala.Observable
import spray.json.{DefaultJsonProtocol, _}

import scala.collection.JavaConversions._
import scala.concurrent.{ExecutionContext, Future, Promise}
import scala.util.{Failure, Success}

/**
 * Created by Jason Martens <jason.martens@3drobotics.com> on 7/31/15.
 *
 * Wrapper class to convert the RxJava interface to Akka-Streams
 *
 */

case class DocumentResponse[T](cas: Long, entity: T)
class DocumentNotFound(message: String) extends RuntimeException(message)

object CouchbaseStreamsWrapper {
  // Keep the env in an object so it is only created once
  val env = DefaultCouchbaseEnvironment.builder().build()
}

class CouchbaseStreamsWrapper(host: String, bucketName: String, password: String, protocol: DefaultJsonProtocol)
                    (implicit ec: ExecutionContext, mat: ActorMaterializer)
{
  // Reuse the env here
  val cluster = CouchbaseCluster.create(CouchbaseStreamsWrapper.env, host)
  val bucket = cluster.openBucket(bucketName, password)

  /**
   * Convert an Observable with a single element into a Future
   * @param observable The source to convert
   * @tparam T The type of the resulting Future
   * @return The future
   */
  def observableToFuture[T](observable: Observable[T]): Future[T] = {
    Source(RxReactiveStreams.toPublisher(observable)).runWith(Sink.head)
  }

  /**
   * Convert an RxJava observable into an Akka-Streams Source
   * @param observable The observable to convert from
   * @tparam T The type parameter of the observable/source
   * @return An Akka-Streams Source
   */
  def observableToSource[T](observable: rx.lang.scala.Observable[T]): Source[T, Any] = {
    Source(RxReactiveStreams.toPublisher(observable))
  }

  /**
   * Convert an entity of type T into a json string
   * @param entity The entity to convert from
   * @param format The json format implicit to use for conversion
   * @tparam T The type of the entity to convert from
   * @return A string encoding of the entity in json format
   */
  private def marshalEntity[T](entity: T)(implicit format: JsonFormat[T]): String = {
    entity.toJson.compactPrint
  }

  /**
   * Using spray-json, convert the found document into an entity of type T
   * @param docObservable The observable to get the json document from
   * @param format The json format implicit to use for conversion
   * @tparam T The type parameter to convert to
   * @return A DocumentResponse with the entity and the current CAS value
   */
  private def convertToEntity[T](docObservable: Observable[RawJsonDocument])
                                (implicit format: JsonFormat[T]): Future[DocumentResponse[T]] = {
    val docPublisher = RxReactiveStreams.toPublisher(docObservable)
    val rawDocFuture = Source(docPublisher).runWith(Sink.head)
    rawDocFuture.map { rawJsonDoc =>
      val entity = rawJsonDoc.content().parseJson.convertTo[T]
      DocumentResponse(cas = rawJsonDoc.cas(), entity = entity)
    }
  }

  /**
   * Using spray-json, convert the found document into an entity of type T
   * @param jsonDocument The document retrieved
   * @param format The json format implicit to use for conversion
   * @tparam T The type parameter to convert to
   * @return A DocumentResponse with the entity and the current CAS value
   */
  private def convertToEntity[T](jsonDocument: RawJsonDocument)(implicit format: JsonFormat[T]): DocumentResponse[T] = {
    val entity = jsonDocument.content().parseJson.convertTo[T]
    DocumentResponse(cas = jsonDocument.cas(), entity = entity)
  }

  /**
   * Replace a document in couchbase with the given entity by marshalling it to
   * json, then returning the unmarshalled json returned from couchbase
   * @param entity Overwrite the document in the database with this entity
   * @param key The document to overwrite
   * @tparam T The type of the entity
   * @return The replaced document in the database
   */
  def replaceDocument[T](entity: T, key: String, cas: Long)(implicit format: JsonFormat[T]): Future[DocumentResponse[T]] = {
    val jsonString = marshalEntity[T](entity)
    val doc = RawJsonDocument.create(key, jsonString, cas)
    val replaceObservable = bucket.async().replace(doc)
    convertToEntity[T](replaceObservable)
  }


  /**
   * Marshall entity to json, insert it into the database, then unmarshal the response and return it
   * @param entity The object to insert
   * @param key The location to insert it to
   * @param expiry optional expiry time in seconds, 0 (stored indefinitely) if not set
   * @tparam T The type of the object
   * @return The resulting document after it has been inserted
   */
  def insertDocument[T](entity: T, key: String, expiry: Int = 0)
                       (implicit format: JsonFormat[T]): Future[DocumentResponse[T]] = {
    val jsonString = marshalEntity[T](entity)
<<<<<<< HEAD
    val doc = RawJsonDocument.create(key, jsonString)
=======
    val doc = RawJsonDocument.create(key, expiry, jsonString)
>>>>>>> dd73adb7
    val insertObservable = bucket.async().insert(doc)
    convertToEntity[T](insertObservable)
  }

  /**
   * Lookup a document in couchbase by the key, and unmarshal it into an object: T
   * @param key The key to lookup in the database
   * @tparam T The type to unmarshal the returned document to
   * @return A Future with the object T if found, otherwise None
   */
  def lookupByKey[T](key: String)(implicit format: JsonFormat[T]): Future[DocumentResponse[T]] = {
    val docObservable = bucket.async().get(key, classOf[RawJsonDocument])
    convertToEntity[T](docObservable)
  }

  /**
   * Retrieve a list of keys in Couchbase using the batch async system
   * @param keys The list of keys to retrieve
   * @return A Source of RawJsonDocuments
   */
  def batchLookupByKey[T](keys: List[String])
                         (implicit format: JsonFormat[T]):
  Source[DocumentResponse[T], Any] = {
    val docObservable = Observable.from(keys)
      .flatMap(key => bucket.async().get(key, classOf[RawJsonDocument]))
    observableToSource(docObservable).map(json => convertToEntity[T](json))
  }


  /**
   * Remove a document from the database
   * @param key The document to remove
   * @return A Successful future if the document was found, otherwise a Failure
   */
  def removeByKey(key: String): Future[JsonDocument] = {
    val removedObservable = bucket.async().remove(key)
    val publisher = RxReactiveStreams.toPublisher(removedObservable)
    val docFuture = Source(publisher).runWith(Sink.head)
    docFuture.recover{
      case ex: NoSuchElementException => throw new DocumentNotFound(s"Could not locate $key in $bucket")
    }
  }

  /**
   * Extract an entity of type T from an AsyncViewRow
   * @param row The AyncViewRow to extract the entity from
   * @tparam T The type of the entity to unmarshal from the row
   * @return The unmarshalled entity if successful
   */
  def getEntityFromRow[T](row: AsyncViewRow)
                         (implicit format: JsonFormat[T]):
  Future[DocumentResponse[T]] = {
    convertToEntity[T](row.document(classOf[RawJsonDocument]))
  }

  /**
   * Query the designDoc/viewDoc for the given key, and return the resulting row if found
   * @param designDoc The design document containing the view
   * @param viewDoc The view to query
   * @param key The key to lookup in the query
   * @param forceIndex Set to true to force the view index to update on request. This should be used carefully
   * @return The row containing the key if found
   */
  def indexQuerySingleElement(designDoc: String, viewDoc: String, key: String, forceIndex: Boolean=false):
  Future[Option[AsyncViewRow]] = {
    val staleState = if (forceIndex) Stale.FALSE else Stale.TRUE
    val rowFuture = observableToFuture(
      indexQuery(designDoc, viewDoc, List(key), staleState).head)

    // Check if a row was returned, and return None if it was not found else return the row
    val resultPromise = Promise[Option[AsyncViewRow]]()
    rowFuture.onComplete {
      case Success(row) => resultPromise.success(Some(row))
      case Failure(ex: NoSuchElementException) => resultPromise.success(None)
      case Failure(ex) => resultPromise.failure(ex)
    }
    resultPromise.future
  }

  /**
   * Query an index for multiple items
   * @param designDoc The design document name to query
   * @param viewDoc The view in that design doc
   * @param keys The list of keys to query for
   * @param stale Allow potentially stale indexes or not
   * @return Observable of AsyncViewRow
   */
  def indexQuery(designDoc: String, viewDoc: String, keys: List[String] = List(), stale: Stale = Stale.FALSE):
  Observable[AsyncViewRow] = {
    // Couchbase needs a java.util.List
    val keyList: java.util.List[String] = keys
    val query =
      if (keys.isEmpty) ViewQuery.from(designDoc, viewDoc).stale(stale).inclusiveEnd(true)
      else ViewQuery.from(designDoc, viewDoc).stale(stale).inclusiveEnd(true).keys(JsonArray.from(keyList))
    toScalaObservable(bucket.async().query(query))
      .flatMap(queryResult => queryResult.rows())
  }

  /**
   * Query an index with a compound key
   * @param designDoc The name of the design document
   * @param viewDoc The name of the view
   * @param keys A List of lists to query for
   * @param stale Allow stale records
   * @return Observable of AsyncViewRows
   */
  def compoundIndexQuery(designDoc: String, viewDoc: String, keys: List[List[Any]], stale: Stale = Stale.FALSE):
  Observable[AsyncViewRow] = {
    // Couchbase needs a java.util.List
    val keyList: java.util.List[java.util.List[Any]] = keys.map(seqAsJavaList)
    val query = ViewQuery.from(designDoc, viewDoc).stale(stale).inclusiveEnd(true).keys(JsonArray.from(keyList))
    toScalaObservable(bucket.async().query(query))
      .flatMap(queryResult => queryResult.rows())
  }

  /**
   * Get the documents found from an Observable[AsyncViewRow]
   * @param docObservable An Observable[AsyncViewRow] as the list of documents
   * @return A new Observable[RawJsonDocument]
   */
  def withDocuments(docObservable: rx.lang.scala.Observable[AsyncViewRow]): Observable[RawJsonDocument] = {
    docObservable.flatMap(_.document(classOf[RawJsonDocument]))
  }


  /**
   * Query an index and unmarshal the found documents into an entity of type T
   * @param designDoc The name of the design document to query
   * @param viewDoc The name of the view
   * @param keys The keys to query for
   * @param stale Allow stale records or not
   * @tparam T The entity type to unmarshal to
   * @return A Source[T, Any] of the found documents.
   */
  def indexQueryToEntity[T](designDoc: String, viewDoc: String, keys: List[String] = List(), stale: Stale = Stale.FALSE)
                           (implicit format: JsonFormat[T]): Source[DocumentResponse[T], Any] = {
    val query = indexQuery(designDoc, viewDoc, keys, stale)
    val docs = withDocuments(query)
    Source(RxReactiveStreams.toPublisher(docs)).map(convertToEntity[T])
  }

  /**
   * Query a compound index and unmarshal the found documents into an entity of type T
   * @param designDoc The name of the design document
   * @param viewDoc The name of the view
   * @param keys The list of keys to query for, where each compound key is a list of keys
   * @param stale Allow stale records or not
   * @tparam T The type of the entity to unmarshal to
   * @return A Source[T, Any] of the found documents.
   */
  def compoundIndexQueryToEntity[T](designDoc: String, viewDoc: String, keys: List[List[Any]], stale: Stale = Stale.FALSE)
                                   (implicit format: JsonFormat[T]):
  Source[DocumentResponse[T], Any] = {
    val query = compoundIndexQuery(designDoc, viewDoc, keys, stale)
    val docs = withDocuments(query)
    Source(RxReactiveStreams.toPublisher(docs)).map(convertToEntity[T])
  }

}<|MERGE_RESOLUTION|>--- conflicted
+++ resolved
@@ -131,11 +131,7 @@
   def insertDocument[T](entity: T, key: String, expiry: Int = 0)
                        (implicit format: JsonFormat[T]): Future[DocumentResponse[T]] = {
     val jsonString = marshalEntity[T](entity)
-<<<<<<< HEAD
-    val doc = RawJsonDocument.create(key, jsonString)
-=======
     val doc = RawJsonDocument.create(key, expiry, jsonString)
->>>>>>> dd73adb7
     val insertObservable = bucket.async().insert(doc)
     convertToEntity[T](insertObservable)
   }
